#![cfg_attr(not(any(test, feature = "std")), no_std)]
#![deny(warnings)]

extern crate alloc;
extern crate log;

use alloc::{
    collections::BTreeMap,
    string::{String, ToString},
    sync::{Arc, Weak},
    vec::Vec,
};
use core::any::Any;
use core::sync::atomic::*;
use rcore_fs::vfs::*;
use spin::RwLock;

pub struct RamFS {
    root: Arc<LockedINode>,
    next_inode_id: AtomicUsize,
}

impl FileSystem for RamFS {
    fn sync(&self) -> Result<()> {
        Ok(())
    }

    fn root_inode(&self) -> Arc<dyn INode> {
        Arc::clone(&self.root) as _
    }

    fn info(&self) -> FsInfo {
        FsInfo {
            bsize: 0,
            frsize: 0,
            blocks: 0,
            bfree: 0,
            bavail: 0,
            files: 0,
            ffree: 0,
            namemax: 0,
        }
    }
}

impl RamFS {
    pub fn new() -> Arc<Self> {
        let root = Arc::new(LockedINode(RwLock::new(RamFSINode {
            this: Weak::default(),
            parent: Weak::default(),
            children: BTreeMap::new(),
            content: Vec::new(),
            extra: Metadata {
                dev: 0,
                inode: 0,
                size: 0,
                blk_size: 0,
                blocks: 0,
                atime: Timespec { sec: 0, nsec: 0 },
                mtime: Timespec { sec: 0, nsec: 0 },
                ctime: Timespec { sec: 0, nsec: 0 },
                type_: FileType::Dir,
                mode: 0o777,
                nlinks: 1,
                uid: 0,
                gid: 0,
                rdev: 0,
            },
            fs: Weak::default(),
        })));
        let fs = Arc::new(RamFS {
            root,
            next_inode_id: AtomicUsize::new(1),
        });
        let mut root = fs.root.0.write();
        root.parent = Arc::downgrade(&fs.root);
        root.this = Arc::downgrade(&fs.root);
        root.fs = Arc::downgrade(&fs);
        root.extra.inode =
            Arc::into_raw(root.this.upgrade().unwrap()) as *const RamFSINode as usize;
        drop(root);
        fs
    }

    /// Allocate an INode ID
    fn alloc_inode_id(&self) -> usize {
        self.next_inode_id.fetch_add(1, Ordering::SeqCst)
    }
}

struct RamFSINode {
    /// Reference to parent INode
    parent: Weak<LockedINode>,
    /// Reference to myself
    this: Weak<LockedINode>,
    /// Reference to children INodes
    children: BTreeMap<String, Arc<LockedINode>>,
    /// Content of the file
    content: Vec<u8>,
    /// INode metadata
    extra: Metadata,
    /// Reference to FS
    fs: Weak<RamFS>,
}

struct LockedINode(RwLock<RamFSINode>);

impl INode for LockedINode {
    fn read_at(&self, offset: usize, buf: &mut [u8]) -> Result<usize> {
        let file = self.0.read();
        if file.extra.type_ != FileType::File {
            return Err(FsError::NotFile);
        }
        let start = file.content.len().min(offset);
        let end = file.content.len().min(offset + buf.len());
        let src = &file.content[start..end];
        buf[0..src.len()].copy_from_slice(src);
        Ok(src.len())
    }

    fn write_at(&self, offset: usize, buf: &[u8]) -> Result<usize> {
        let mut file = self.0.write();
        if file.extra.type_ != FileType::File {
            return Err(FsError::NotFile);
        }
        let content = &mut file.content;
        if offset + buf.len() > content.len() {
            content.resize(offset + buf.len(), 0);
        }
        let target = &mut content[offset..offset + buf.len()];
        target.copy_from_slice(buf);
        Ok(buf.len())
    }

    fn poll(&self) -> Result<PollStatus> {
        let file = self.0.read();
        if file.extra.type_ != FileType::File {
            return Err(FsError::NotFile);
        }
        Ok(PollStatus {
            read: true,
            write: true,
            error: false,
        })
    }

    fn metadata(&self) -> Result<Metadata> {
        let file = self.0.read();
        let mut metadata = file.extra.clone();
        metadata.size = file.content.len();
        Ok(metadata)
    }

    fn set_metadata(&self, metadata: &Metadata) -> Result<()> {
        let mut file = self.0.write();
        file.extra.atime = metadata.atime;
        file.extra.mtime = metadata.mtime;
        file.extra.ctime = metadata.ctime;
        file.extra.mode = metadata.mode;
        file.extra.uid = metadata.uid;
        file.extra.gid = metadata.gid;
        Ok(())
    }

    fn sync_all(&self) -> Result<()> {
        Ok(())
    }

    fn sync_data(&self) -> Result<()> {
        Ok(())
    }

    fn resize(&self, len: usize) -> Result<()> {
        let mut file = self.0.write();
<<<<<<< HEAD
        if file.extra.type_ != FileType::File {
            return Err(FsError::NotFile);
=======
        if file.extra.type_ == FileType::File || file.extra.type_ == FileType::SymLink {
            file.content.resize(len, 0);
            Ok(())
        } else {
            Err(FsError::NotFile)
>>>>>>> 2420622f
        }
        file.content.resize(len, 0);
        Ok(())
    }

    fn create2(
        &self,
        name: &str,
        type_: FileType,
        mode: u32,
        data: usize,
    ) -> Result<Arc<dyn INode>> {
        let mut file = self.0.write();
        if file.extra.type_ != FileType::Dir {
            return Err(FsError::NotDir);
        }
        if name == "." || name == ".." {
            return Err(FsError::EntryExist);
        }
        if file.children.contains_key(name) {
            return Err(FsError::EntryExist);
        }
        let temp_file = Arc::new(LockedINode(RwLock::new(RamFSINode {
            parent: Weak::clone(&file.this),
            this: Weak::default(),
            children: BTreeMap::new(),
            content: Vec::new(),
            extra: Metadata {
                dev: 0,
                inode: file.fs.upgrade().unwrap().alloc_inode_id(),
                size: 0,
                blk_size: 0,
                blocks: 0,
                atime: Timespec { sec: 0, nsec: 0 },
                mtime: Timespec { sec: 0, nsec: 0 },
                ctime: Timespec { sec: 0, nsec: 0 },
                type_,
                mode: mode as u16,
                nlinks: 1,
                uid: 0,
                gid: 0,
                rdev: data,
            },
            fs: Weak::clone(&file.fs),
        })));
        temp_file.0.write().this = Arc::downgrade(&temp_file);
        file.children
            .insert(String::from(name), Arc::clone(&temp_file));
        Ok(temp_file)
    }

    fn link(&self, name: &str, other: &Arc<dyn INode>) -> Result<()> {
        let other = other
            .downcast_ref::<LockedINode>()
            .ok_or(FsError::NotSameFs)?;

        let mut file = self.0.write();
        let mut other = other.0.write();

        if file.extra.type_ != FileType::Dir {
            return Err(FsError::NotDir);
        }
        if other.extra.type_ == FileType::Dir {
            return Err(FsError::IsDir);
        }
        if file.children.contains_key(name) {
            return Err(FsError::EntryExist);
        }

        file.children
            .insert(String::from(name), other.this.upgrade().unwrap());
        other.extra.nlinks += 1;
        Ok(())
    }

    fn unlink(&self, name: &str) -> Result<()> {
        let mut file = self.0.write();
        if file.extra.type_ != FileType::Dir {
            return Err(FsError::NotDir);
        }
        if name == "." || name == ".." {
            return Err(FsError::DirNotEmpty);
        }
        let other = file.children.get(name).ok_or(FsError::EntryNotFound)?;
        if other.0.read().children.len() > 0 {
            return Err(FsError::DirNotEmpty);
        }
        other.0.write().extra.nlinks -= 1;
        file.children.remove(name);
        Ok(())
    }

    fn move_(&self, old_name: &str, target: &Arc<dyn INode>, new_name: &str) -> Result<()> {
        let elem = self.find(old_name)?;
        target.link(new_name, &elem)?;
        if let Err(err) = self.unlink(old_name) {
            // recover
            target.unlink(new_name)?;
            return Err(err);
        }
        Ok(())
    }

    fn find(&self, name: &str) -> Result<Arc<dyn INode>> {
        let file = self.0.read();
        if file.extra.type_ != FileType::Dir {
            return Err(FsError::NotDir);
        }
        //info!("find it: {} {}", name, file.parent.is_none());
        match name {
            "." => Ok(file.this.upgrade().ok_or(FsError::EntryNotFound)?),
            ".." => Ok(file.parent.upgrade().ok_or(FsError::EntryNotFound)?),
            name => {
                let s = file.children.get(name).ok_or(FsError::EntryNotFound)?;
                Ok(Arc::clone(s) as Arc<dyn INode>)
            }
        }
    }

    fn get_entry(&self, id: usize) -> Result<String> {
        let file = self.0.read();
        if file.extra.type_ != FileType::Dir {
            return Err(FsError::NotDir);
        }

        match id {
            0 => Ok(String::from(".")),
            1 => Ok(String::from("..")),
            i => {
                if let Some(s) = file.children.keys().nth(i - 2) {
                    Ok(s.to_string())
                } else {
                    Err(FsError::EntryNotFound)
                }
            }
        }
    }

    fn io_control(&self, _cmd: u32, _data: usize) -> Result<()> {
        Err(FsError::NotSupported)
    }

    fn fs(&self) -> Arc<dyn FileSystem> {
        Weak::upgrade(&self.0.read().fs).unwrap()
    }

    fn as_any_ref(&self) -> &dyn Any {
        self
    }
<<<<<<< HEAD
=======
}

/// Lock INodes order by their inode id
fn lock_multiple<'a>(locks: &[&'a RwLock<RamFSINode>]) -> Vec<RwLockWriteGuard<'a, RamFSINode>> {
    let mut order: Vec<usize> = (0..locks.len()).collect();
    order.sort_by_key(|&i| locks[i].read().extra.inode);
    let mut lockguards_map = BTreeMap::new();
    for &index in order.iter() {
        lockguards_map.insert(index, locks[index].write());
    }
    // Keep the order of RwLockWriteGuard sync with the input locks
    let order: Vec<usize> = (0..locks.len()).collect();
    order
        .iter()
        .map(|i| lockguards_map.remove(i).unwrap())
        .collect()
}

/// Generate a new inode id
fn new_inode_id() -> usize {
    use core::sync::atomic::*;
    static ID: AtomicUsize = AtomicUsize::new(1);
    ID.fetch_add(1, Ordering::SeqCst)
>>>>>>> 2420622f
}<|MERGE_RESOLUTION|>--- conflicted
+++ resolved
@@ -172,16 +172,8 @@
 
     fn resize(&self, len: usize) -> Result<()> {
         let mut file = self.0.write();
-<<<<<<< HEAD
-        if file.extra.type_ != FileType::File {
+        if file.extra.type_ != FileType::File && file.extra.type_ != FileType::SymLink {
             return Err(FsError::NotFile);
-=======
-        if file.extra.type_ == FileType::File || file.extra.type_ == FileType::SymLink {
-            file.content.resize(len, 0);
-            Ok(())
-        } else {
-            Err(FsError::NotFile)
->>>>>>> 2420622f
         }
         file.content.resize(len, 0);
         Ok(())
@@ -331,30 +323,4 @@
     fn as_any_ref(&self) -> &dyn Any {
         self
     }
-<<<<<<< HEAD
-=======
-}
-
-/// Lock INodes order by their inode id
-fn lock_multiple<'a>(locks: &[&'a RwLock<RamFSINode>]) -> Vec<RwLockWriteGuard<'a, RamFSINode>> {
-    let mut order: Vec<usize> = (0..locks.len()).collect();
-    order.sort_by_key(|&i| locks[i].read().extra.inode);
-    let mut lockguards_map = BTreeMap::new();
-    for &index in order.iter() {
-        lockguards_map.insert(index, locks[index].write());
-    }
-    // Keep the order of RwLockWriteGuard sync with the input locks
-    let order: Vec<usize> = (0..locks.len()).collect();
-    order
-        .iter()
-        .map(|i| lockguards_map.remove(i).unwrap())
-        .collect()
-}
-
-/// Generate a new inode id
-fn new_inode_id() -> usize {
-    use core::sync::atomic::*;
-    static ID: AtomicUsize = AtomicUsize::new(1);
-    ID.fetch_add(1, Ordering::SeqCst)
->>>>>>> 2420622f
 }