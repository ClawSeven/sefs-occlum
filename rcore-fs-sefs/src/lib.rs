#![cfg_attr(not(any(test, feature = "std")), no_std)]

#[macro_use]
extern crate alloc;
use alloc::{
    boxed::Box,
    collections::BTreeMap,
<<<<<<< HEAD
    string::String,
=======
    string::{String, ToString},
>>>>>>> 6bdce43e
    sync::{Arc, Weak},
    vec::Vec,
};
use core::any::Any;
use core::fmt::{Debug, Error, Formatter};
use core::mem::MaybeUninit;

use bitvec::prelude::*;
use rcore_fs::dev::TimeProvider;
use rcore_fs::dirty::Dirty;
use rcore_fs::vfs::{self, FileSystem, FsError, INode, Timespec};
use spin::RwLock;

use self::dev::*;
use self::structs::*;

pub mod dev;
mod structs;

/// Helper methods for `File`
impl dyn File {
    fn read_block(&self, id: BlockId, buf: &mut [u8]) -> DevResult<()> {
        assert!(buf.len() <= BLKSIZE);
        self.read_exact_at(buf, id * BLKSIZE)
    }
    fn write_block(&self, id: BlockId, buf: &[u8]) -> DevResult<()> {
        assert!(buf.len() <= BLKSIZE);
        self.write_all_at(buf, id * BLKSIZE)
    }
    fn read_direntry(&self, id: usize) -> DevResult<DiskEntry> {
        let mut direntry: DiskEntry = unsafe { MaybeUninit::uninit().assume_init() };
        self.read_exact_at(direntry.as_buf_mut(), DIRENT_SIZE * id)?;
        Ok(direntry)
    }
    fn write_direntry(&self, id: usize, direntry: &DiskEntry) -> DevResult<()> {
        self.write_all_at(direntry.as_buf(), DIRENT_SIZE * id)
    }
    /// Load struct `T` from given block in device
    fn load_struct<T: AsBuf>(&self, id: BlockId) -> DevResult<T> {
        let mut s: T = unsafe { MaybeUninit::uninit().assume_init() };
        self.read_block(id, s.as_buf_mut())?;
        Ok(s)
    }
}

/// inode for SEFS
pub struct INodeImpl {
    /// inode number
    id: INodeId,
    /// on-disk inode
    disk_inode: RwLock<Dirty<DiskINode>>,
    /// back file
    file: Box<dyn File>,
    /// Reference to FS
    fs: Arc<SEFS>,
}

impl Debug for INodeImpl {
    fn fmt(&self, f: &mut Formatter) -> Result<(), Error> {
        write!(
            f,
            "INode {{ id: {}, disk: {:?} }}",
            self.id, self.disk_inode
        )
    }
}

impl INodeImpl {
    /// Only for Dir
    fn get_file_inode_and_entry_id(&self, name: &str) -> Option<(INodeId, usize)> {
        (0..self.disk_inode.read().blocks as usize)
            .map(|i| {
                let entry = self.file.read_direntry(i).unwrap();
                (entry, i)
            })
            .find(|(entry, _)| entry.name.as_ref() == name)
            .map(|(entry, id)| (entry.id as INodeId, id))
    }
    fn get_file_inode_id(&self, name: &str) -> Option<INodeId> {
        self.get_file_inode_and_entry_id(name)
            .map(|(inode_id, _)| inode_id)
    }
    /// Init dir content. Insert 2 init entries.
    /// This do not init nlinks, please modify the nlinks in the invoker.
    fn dirent_init(&self, parent: INodeId) -> vfs::Result<()> {
        self.disk_inode.write().blocks = 2;
        // Insert entries: '.' '..'
        self.file.write_direntry(
            0,
            &DiskEntry {
                id: self.id as u32,
                name: Str256::from("."),
            },
        )?;
        self.file.write_direntry(
            1,
            &DiskEntry {
                id: parent as u32,
                name: Str256::from(".."),
            },
        )?;
        Ok(())
    }
    fn dirent_append(&self, entry: &DiskEntry) -> vfs::Result<()> {
        let mut inode = self.disk_inode.write();
        let total = &mut inode.blocks;
        self.file.write_direntry(*total as usize, entry)?;
        *total += 1;
        Ok(())
    }
    /// remove a page in middle of file and insert the last page here, useful for dirent remove
    /// should be only used in unlink
    fn dirent_remove(&self, id: usize) -> vfs::Result<()> {
        let total = self.disk_inode.read().blocks as usize;
        debug_assert!(id < total);
        let last_direntry = self.file.read_direntry(total - 1)?;
        if id != total - 1 {
            self.file.write_direntry(id, &last_direntry)?;
        }
        self.file.set_len((total - 1) * DIRENT_SIZE)?;
        self.disk_inode.write().blocks -= 1;
        Ok(())
    }
    fn nlinks_inc(&self) {
        self.disk_inode.write().nlinks += 1;
    }
    fn nlinks_dec(&self) {
        let mut disk_inode = self.disk_inode.write();
        assert!(disk_inode.nlinks > 0);
        disk_inode.nlinks -= 1;
    }
    #[cfg(feature = "create_image")]
    pub fn update_mac(&self) -> vfs::Result<()> {
        if self.fs.device.is_integrity_only() {
            self.disk_inode.write().inode_mac = self.file.get_file_mac().unwrap();
            //println!("file_mac {:?}", self.disk_inode.read().inode_mac);
            self.sync_all()?;
        }
        Ok(())
    }
    #[cfg(not(feature = "create_image"))]
    fn check_integrity(&self) {
        if self.fs.device.is_integrity_only() {
            let inode_mac = &self.disk_inode.read().inode_mac;
            let file_mac = self.file.get_file_mac().unwrap();
            //info!("inode_mac {:?}, file_mac {:?}", inode_mac, file_mac);
            let not_integrity = inode_mac.0 != file_mac.0;
            assert!(!not_integrity, "FsError::NoIntegrity");
        }
    }
}

impl vfs::INode for INodeImpl {
    fn read_at(&self, offset: usize, buf: &mut [u8]) -> vfs::Result<usize> {
        let type_ = self.disk_inode.read().type_;
        if type_ != FileType::File && type_ != FileType::SymLink {
            return Err(FsError::NotFile);
        }
        let len = self.file.read_at(buf, offset)?;
        Ok(len)
    }
    fn write_at(&self, offset: usize, buf: &[u8]) -> vfs::Result<usize> {
        let DiskINode { type_, size, .. } = **self.disk_inode.read();
        if type_ != FileType::File && type_ != FileType::SymLink {
            return Err(FsError::NotFile);
        }
        let end_offset = offset + buf.len();
        if (size as usize) < end_offset {
            self.resize(end_offset)?;
        }
        let len = self.file.write_at(buf, offset)?;
        Ok(len)
    }
    fn poll(&self) -> vfs::Result<vfs::PollStatus> {
        Ok(vfs::PollStatus {
            read: true,
            write: true,
            error: false,
        })
    }
    /// the size returned here is logical size(entry num for directory), not the disk space used.
    fn metadata(&self) -> vfs::Result<vfs::Metadata> {
        let disk_inode = self.disk_inode.read();
        Ok(vfs::Metadata {
            dev: 0,
            inode: self.id,
            size: match disk_inode.type_ {
                FileType::File | FileType::SymLink => disk_inode.size as usize,
                FileType::Dir => disk_inode.blocks as usize,
                _ => panic!("Unknown file type"),
            },
            mode: disk_inode.mode,
            type_: vfs::FileType::from(disk_inode.type_.clone()),
            blocks: disk_inode.blocks as usize,
            atime: Timespec {
                sec: disk_inode.atime as i64,
                nsec: 0,
            },
            mtime: Timespec {
                sec: disk_inode.mtime as i64,
                nsec: 0,
            },
            ctime: Timespec {
                sec: disk_inode.ctime as i64,
                nsec: 0,
            },
            nlinks: disk_inode.nlinks as usize,
            uid: disk_inode.uid as usize,
            gid: disk_inode.gid as usize,
            blk_size: 0x1000,
            rdev: 0,
        })
    }
    fn set_metadata(&self, metadata: &vfs::Metadata) -> vfs::Result<()> {
        let mut disk_inode = self.disk_inode.write();
        disk_inode.mode = metadata.mode;
        disk_inode.uid = metadata.uid as u16;
        disk_inode.gid = metadata.gid as u8;
        disk_inode.atime = metadata.atime.sec as u32;
        disk_inode.mtime = metadata.mtime.sec as u32;
        disk_inode.ctime = metadata.ctime.sec as u32;
        Ok(())
    }
    fn sync_all(&self) -> vfs::Result<()> {
        let mut disk_inode = self.disk_inode.write();
        if disk_inode.dirty() {
            self.fs
                .meta_file
                .write_block(self.id, disk_inode.as_buf())?;
            disk_inode.sync();
        }
        self.sync_data()?;
        Ok(())
    }
    fn sync_data(&self) -> vfs::Result<()> {
        self.file.flush()?;
        Ok(())
    }
    fn resize(&self, len: usize) -> vfs::Result<()> {
        let type_ = self.disk_inode.read().type_;
        if type_ != FileType::File && type_ != FileType::SymLink {
            return Err(FsError::NotFile);
        }
        self.file.set_len(len)?;
        self.disk_inode.write().size = len as u32;
        Ok(())
    }
    fn create(
        &self,
        name: &str,
        type_: vfs::FileType,
        mode: u32,
    ) -> vfs::Result<Arc<dyn vfs::INode>> {
        let type_ = match type_ {
            vfs::FileType::File => FileType::File,
            vfs::FileType::Dir => FileType::Dir,
            vfs::FileType::SymLink => FileType::SymLink,
            _ => return Err(vfs::FsError::InvalidParam),
        };
        let info = self.metadata()?;
        if info.type_ != vfs::FileType::Dir {
            return Err(FsError::NotDir);
        }
        if info.nlinks <= 0 {
            return Err(FsError::DirRemoved);
        }

        // Ensure the name is not exist
        if !self.get_file_inode_id(name).is_none() {
            return Err(FsError::EntryExist);
        }

        // Create new INode
        let inode = self.fs.new_inode(type_, mode as u16)?;
        if type_ == FileType::Dir {
            inode.dirent_init(self.id)?;
        }

        // Write new entry
        let entry = DiskEntry {
            id: inode.id as u32,
            name: Str256::from(name),
        };
        self.dirent_append(&entry)?;
        inode.nlinks_inc();
        if type_ == FileType::Dir {
            inode.nlinks_inc(); //for .
            self.nlinks_inc(); //for ..
        }

        Ok(inode)
    }
    fn unlink(&self, name: &str) -> vfs::Result<()> {
        let info = self.metadata()?;
        if info.type_ != vfs::FileType::Dir {
            return Err(FsError::NotDir);
        }
        if info.nlinks <= 0 {
            return Err(FsError::DirRemoved);
        }
        if name == "." {
            return Err(FsError::IsDir);
        }
        if name == ".." {
            return Err(FsError::IsDir);
        }

        let (inode_id, entry_id) = self
            .get_file_inode_and_entry_id(name)
            .ok_or(FsError::EntryNotFound)?;
        let inode = self.fs.get_inode(inode_id);

        let type_ = inode.disk_inode.read().type_;
        if type_ == FileType::Dir {
            // only . and ..
            assert!(inode.disk_inode.read().blocks >= 2);
            if inode.disk_inode.read().blocks > 2 {
                return Err(FsError::DirNotEmpty);
            }
        }
        inode.nlinks_dec();
        if type_ == FileType::Dir {
            inode.nlinks_dec(); //for .
            self.nlinks_dec(); //for ..
        }
        self.dirent_remove(entry_id)?;

        Ok(())
    }
    fn link(&self, name: &str, other: &Arc<dyn INode>) -> vfs::Result<()> {
        let info = self.metadata()?;
        if info.type_ != vfs::FileType::Dir {
            return Err(FsError::NotDir);
        }
        if info.nlinks <= 0 {
            return Err(FsError::DirRemoved);
        }
        if !self.get_file_inode_id(name).is_none() {
            return Err(FsError::EntryExist);
        }
        let child = other
            .downcast_ref::<INodeImpl>()
            .ok_or(FsError::NotSameFs)?;
        if !Arc::ptr_eq(&self.fs, &child.fs) {
            return Err(FsError::NotSameFs);
        }
        if child.metadata()?.type_ == vfs::FileType::Dir {
            return Err(FsError::IsDir);
        }
        let entry = DiskEntry {
            id: child.id as u32,
            name: Str256::from(name),
        };
        self.dirent_append(&entry)?;
        child.nlinks_inc();
        Ok(())
    }
    fn move_(&self, old_name: &str, target: &Arc<dyn INode>, new_name: &str) -> vfs::Result<()> {
        let info = self.metadata()?;
        if info.type_ != vfs::FileType::Dir {
            return Err(FsError::NotDir);
        }
        if info.nlinks <= 0 {
            return Err(FsError::DirRemoved);
        }
        if old_name == "." {
            return Err(FsError::IsDir);
        }
        if old_name == ".." {
            return Err(FsError::IsDir);
        }

        let dest = target
            .downcast_ref::<INodeImpl>()
            .ok_or(FsError::NotSameFs)?;
        let dest_info = dest.metadata()?;
        if !Arc::ptr_eq(&self.fs, &dest.fs) {
            return Err(FsError::NotSameFs);
        }
        if dest_info.type_ != vfs::FileType::Dir {
            return Err(FsError::NotDir);
        }
        if dest_info.nlinks <= 0 {
            return Err(FsError::DirRemoved);
        }
        if dest.get_file_inode_id(new_name).is_some() {
            return Err(FsError::EntryExist);
        }

        let (inode_id, entry_id) = self
            .get_file_inode_and_entry_id(old_name)
            .ok_or(FsError::EntryNotFound)?;
        if info.inode == dest_info.inode {
            // rename: in place modify name
            let entry = DiskEntry {
                id: inode_id as u32,
                name: Str256::from(new_name),
            };
            self.file.write_direntry(entry_id, &entry)?;
        } else {
            // move
            let inode = self.fs.get_inode(inode_id);

            let entry = DiskEntry {
                id: inode_id as u32,
                name: Str256::from(new_name),
            };
            dest.dirent_append(&entry)?;
            self.dirent_remove(entry_id)?;

            if inode.metadata()?.type_ == vfs::FileType::Dir {
                self.nlinks_dec();
                dest.nlinks_inc();
            }
        }

        Ok(())
    }
    fn find(&self, name: &str) -> vfs::Result<Arc<dyn vfs::INode>> {
        let info = self.metadata()?;
        if info.type_ != vfs::FileType::Dir {
            return Err(FsError::NotDir);
        }
        let inode_id = self.get_file_inode_id(name).ok_or(FsError::EntryNotFound)?;
        Ok(self.fs.get_inode(inode_id))
    }
    fn get_entry(&self, id: usize) -> vfs::Result<String> {
        if self.disk_inode.read().type_ != FileType::Dir {
            return Err(FsError::NotDir);
        }
        if id >= self.disk_inode.read().blocks as usize {
            return Err(FsError::EntryNotFound);
        };
        let entry = self.file.read_direntry(id)?;
        Ok(String::from(entry.name.as_ref()))
    }
    fn io_control(&self, _cmd: u32, _data: usize) -> vfs::Result<()> {
        Err(FsError::NotSupported)
    }
    fn fs(&self) -> Arc<dyn vfs::FileSystem> {
        self.fs.clone()
    }
    fn as_any_ref(&self) -> &dyn Any {
        self
    }
}
impl Drop for INodeImpl {
    /// Auto sync when drop
    fn drop(&mut self) {
        #[cfg(feature = "create_image")]
        self.update_mac()
            .expect("failed to update mac when dropping the SEFS Inode");

        self.sync_all()
            .expect("Failed to sync when dropping the SEFS Inode");
        if self.disk_inode.read().nlinks <= 0 {
            self.disk_inode.write().sync();
            self.fs.free_block(self.id);
            let disk_filename = &self.disk_inode.read().disk_filename;
            let filename = disk_filename.to_string();
            self.fs.device.remove(filename.as_str()).unwrap();
        }
    }
}

/// Simple Encrypted File System
pub struct SEFS {
    /// on-disk superblock
    super_block: RwLock<Dirty<SuperBlock>>,
    /// blocks in use are marked 0
    free_map: RwLock<Dirty<BitVec<Lsb0, u8>>>,
    /// inode list
    inodes: RwLock<BTreeMap<INodeId, Weak<INodeImpl>>>,
    /// device
    device: Box<dyn Storage>,
    /// metadata file
    meta_file: Box<dyn File>,
    /// Time provider
    time_provider: &'static dyn TimeProvider,
    /// uuid provider
    uuid_provider: &'static dyn UuidProvider,
    /// Pointer to self, used by INodes
    self_ptr: Weak<SEFS>,
}

impl SEFS {
    /// Load SEFS
    pub fn open(
        device: Box<dyn Storage>,
        time_provider: &'static dyn TimeProvider,
        uuid_provider: &'static dyn UuidProvider,
    ) -> vfs::Result<Arc<Self>> {
        let meta_file = device.open(METAFILE_NAME)?;
        let super_block = meta_file.load_struct::<SuperBlock>(BLKN_SUPER)?;
        if !super_block.check() {
            return Err(FsError::WrongFs);
        }

        // load free map
        let mut free_map = BitVec::with_capacity(BLKBITS * super_block.groups as usize);
        unsafe {
            free_map.set_len(BLKBITS * super_block.groups as usize);
        }
        for i in 0..super_block.groups as usize {
            let block_id = Self::get_freemap_block_id_of_group(i);
            meta_file.read_block(
                block_id,
                &mut free_map.as_mut_slice()[BLKSIZE * i..BLKSIZE * (i + 1)],
            )?;
        }

        Ok(SEFS {
            super_block: RwLock::new(Dirty::new(super_block)),
            free_map: RwLock::new(Dirty::new(free_map)),
            inodes: RwLock::new(BTreeMap::new()),
            device,
            meta_file,
            time_provider,
            uuid_provider,
            self_ptr: Weak::default(),
        }
        .wrap())
    }
    /// Create a new SEFS
    pub fn create(
        device: Box<dyn Storage>,
        time_provider: &'static dyn TimeProvider,
        uuid_provider: &'static dyn UuidProvider,
    ) -> vfs::Result<Arc<Self>> {
        let blocks = BLKBITS;

        let super_block = SuperBlock {
            magic: MAGIC,
            blocks: blocks as u32,
            unused_blocks: blocks as u32 - 2,
            groups: 1,
        };
        let free_map = {
            let mut bitset = BitVec::with_capacity(BLKBITS);
            bitset.extend(core::iter::repeat(false).take(BLKBITS));
            for i in 2..blocks {
                bitset.set(i, true);
            }
            bitset
        };
        let meta_file = device.create(METAFILE_NAME)?;
        meta_file.set_len(blocks * BLKSIZE)?;

        let mode = match device.is_integrity_only() {
            true => 0o444,
            false => 0o644,
        };

        let sefs = SEFS {
            super_block: RwLock::new(Dirty::new_dirty(super_block)),
            free_map: RwLock::new(Dirty::new_dirty(free_map)),
            inodes: RwLock::new(BTreeMap::new()),
            device,
            meta_file,
            time_provider,
            uuid_provider,
            self_ptr: Weak::default(),
        }
        .wrap();
        // Init root INode
        let root = sefs.new_inode(FileType::Dir, mode)?;
        assert_eq!(root.id, BLKN_ROOT);
        root.dirent_init(BLKN_ROOT)?;
        root.nlinks_inc(); //for .
        root.nlinks_inc(); //for ..(root's parent is itself)
        root.sync_all()?;

        Ok(sefs)
    }
    /// Wrap pure SEFS with Arc
    /// Used in constructors
    fn wrap(self) -> Arc<Self> {
        // Create a Arc, make a Weak from it, then put it into the struct.
        // It's a little tricky.
        let fs = Arc::new(self);
        let weak = Arc::downgrade(&fs);
        let ptr = Arc::into_raw(fs) as *mut Self;
        unsafe {
            (*ptr).self_ptr = weak;
        }
        unsafe { Arc::from_raw(ptr) }
    }

    /// Allocate a block, return block id
    fn alloc_block(&self) -> Option<usize> {
        let mut free_map = self.free_map.write();
        let mut super_block = self.super_block.write();
        let id = free_map.alloc().or_else(|| {
            // allocate a new group
            let new_group_id = super_block.groups as usize;
            super_block.groups += 1;
            super_block.blocks += BLKBITS as u32;
            super_block.unused_blocks += BLKBITS as u32 - 1;
            self.meta_file
                .set_len(super_block.groups as usize * BLKBITS * BLKSIZE)
                .expect("failed to extend meta file");
            free_map.extend(core::iter::repeat(true).take(BLKBITS));
            free_map.set(Self::get_freemap_block_id_of_group(new_group_id), false);
            // allocate block again
            free_map.alloc()
        });
        assert!(id.is_some(), "allocate block should always success");
        super_block.unused_blocks -= 1;
        id
    }
    /// Free a block
    fn free_block(&self, block_id: usize) {
        let mut free_map = self.free_map.write();
        assert!(!free_map[block_id]);
        free_map.set(block_id, true);
        self.super_block.write().unused_blocks += 1;
    }

    /// Create a new INode struct, then insert it to self.inodes
    /// Private used for load or create INode
    fn _new_inode(
        &self,
        id: INodeId,
        disk_inode: Dirty<DiskINode>,
        create: bool,
    ) -> Arc<INodeImpl> {
        let filename = disk_inode.disk_filename.to_string();

        let inode = Arc::new(INodeImpl {
            id,
            disk_inode: RwLock::new(disk_inode),
            file: match create {
                true => self.device.create(filename.as_str()).unwrap(),
                false => self.device.open(filename.as_str()).unwrap(),
            },
            fs: self.self_ptr.upgrade().unwrap(),
        });
        #[cfg(not(feature = "create_image"))]
        match create {
            false => inode.check_integrity(),
            _ => {}
        };
        self.inodes.write().insert(id, Arc::downgrade(&inode));
        inode
    }
    /// Get inode by id. Load if not in memory.
    /// ** Must ensure it's a valid INode **
    fn get_inode(&self, id: INodeId) -> Arc<INodeImpl> {
        assert!(!self.free_map.read()[id]);

        // In the BTreeSet and not weak.
        if let Some(inode) = self.inodes.read().get(&id) {
            if let Some(inode) = inode.upgrade() {
                return inode;
            }
        }
        // Load if not in set, or is weak ref.
        let disk_inode = Dirty::new(self.meta_file.load_struct::<DiskINode>(id).unwrap());
        self._new_inode(id, disk_inode, false)
    }

    /// Create a new INode file
    fn new_inode(&self, type_: FileType, mode: u16) -> vfs::Result<Arc<INodeImpl>> {
        let id = self.alloc_block().ok_or(FsError::NoDeviceSpace)?;
        let time = self.time_provider.current_time().sec as u32;
        let uuid = self.uuid_provider.generate_uuid();
        let disk_inode = Dirty::new_dirty(DiskINode {
            size: 0,
            type_,
            mode,
            nlinks: 0,
            blocks: 0,
            uid: 0,
            gid: 0,
            atime: time,
            mtime: time,
            ctime: time,
            disk_filename: uuid,
            inode_mac: Default::default(),
        });
        Ok(self._new_inode(id, disk_inode, true))
    }
    fn flush_weak_inodes(&self) {
        let mut inodes = self.inodes.write();
        let remove_ids: Vec<_> = inodes
            .iter()
            .filter(|(_, inode)| inode.upgrade().is_none())
            .map(|(&id, _)| id)
            .collect();
        for id in remove_ids.iter() {
            inodes.remove(&id);
        }
    }
    fn get_freemap_block_id_of_group(group_id: usize) -> usize {
        BLKBITS * group_id + BLKN_FREEMAP
    }
}

impl vfs::FileSystem for SEFS {
    /// Write back super block if dirty
    fn sync(&self) -> vfs::Result<()> {
        // sync super_block
        let mut super_block = self.super_block.write();
        if super_block.dirty() {
            self.meta_file
                .write_all_at(super_block.as_buf(), BLKSIZE * BLKN_SUPER)?;
            super_block.sync();
        }
        // sync free_map
        let mut free_map = self.free_map.write();
        if free_map.dirty() {
            for i in 0..super_block.groups as usize {
                let slice = &free_map.as_slice()[BLKSIZE * i..BLKSIZE * (i + 1)];
                self.meta_file
                    .write_all_at(slice, BLKSIZE * Self::get_freemap_block_id_of_group(i))?;
            }
            free_map.sync();
        }
        // sync all INodes
        self.flush_weak_inodes();
        for inode in self.inodes.read().values() {
            if let Some(inode) = inode.upgrade() {
                inode.sync_all()?;
            }
        }
        self.meta_file.flush()?;
        Ok(())
    }

    fn root_inode(&self) -> Arc<dyn vfs::INode> {
        self.get_inode(BLKN_ROOT)
    }

    fn info(&self) -> vfs::FsInfo {
        let sb = self.super_block.read();
        vfs::FsInfo {
            bsize: BLKSIZE,
            frsize: BLKSIZE,
            blocks: sb.blocks as usize,
            bfree: sb.unused_blocks as usize,
            bavail: sb.unused_blocks as usize,
            files: sb.blocks as usize,        // inaccurate
            ffree: sb.unused_blocks as usize, // inaccurate
            namemax: MAX_FNAME_LEN,
        }
    }
}

impl Drop for SEFS {
    /// Auto sync when drop
    fn drop(&mut self) {
        self.sync().expect("Failed to sync when dropping the SEFS");
    }
}

trait BitsetAlloc {
    fn alloc(&mut self) -> Option<usize>;
}

impl BitsetAlloc for BitVec<Lsb0, u8> {
    fn alloc(&mut self) -> Option<usize> {
        // TODO: more efficient
        let id = (0..self.len()).find(|&i| self[i]);
        if let Some(id) = id {
            self.set(id, false);
        }
        id
    }
}

impl AsBuf for BitVec<Lsb0, u8> {
    fn as_buf(&self) -> &[u8] {
        self.as_ref()
    }
    fn as_buf_mut(&mut self) -> &mut [u8] {
        self.as_mut()
    }
}

impl AsBuf for [u8; BLKSIZE] {}

impl From<FileType> for vfs::FileType {
    fn from(t: FileType) -> Self {
        match t {
            FileType::File => vfs::FileType::File,
            FileType::Dir => vfs::FileType::Dir,
            FileType::SymLink => vfs::FileType::SymLink,
            _ => panic!("unknown file type"),
        }
    }
}<|MERGE_RESOLUTION|>--- conflicted
+++ resolved
@@ -5,11 +5,7 @@
 use alloc::{
     boxed::Box,
     collections::BTreeMap,
-<<<<<<< HEAD
-    string::String,
-=======
     string::{String, ToString},
->>>>>>> 6bdce43e
     sync::{Arc, Weak},
     vec::Vec,
 };
