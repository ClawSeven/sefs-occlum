--- conflicted
+++ resolved
@@ -9,21 +9,13 @@
 static_assertions = "0.3"
 spin = "0.5"
 log = "0.4"
-<<<<<<< HEAD
-uuid = { version = "0.7", features = ["v4"]}
-
-[dependencies.bitvec]
-version = "0.9"
-default-features = false
-features = ["alloc"]
-=======
+uuid = { version = "0.7", features = ["v4"] }
 bitvec = { version = "0.17", default-features = false, features = ["alloc"] }
->>>>>>> 00096ec2
 
 [features]
 std = ["rcore-fs/std"]
-# Enable this feture when this crate is used for creating an SEFS image 
-# (e.g., sefs-fuse). When this feature is enabled, the MAC of an SEFS inode 
-# will be updated when the inode is closed. When this feature is disabled, 
+# Enable this feture when this crate is used for creating an SEFS image
+# (e.g., sefs-fuse). When this feature is enabled, the MAC of an SEFS inode
+# will be updated when the inode is closed. When this feature is disabled,
 # the MAC of an SEFS inode will be checked when the inode is open.
 create_image = []